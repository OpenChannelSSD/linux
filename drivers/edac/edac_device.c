
/*
 * edac_device.c
 * (C) 2007 www.douglaskthompson.com
 *
 * This file may be distributed under the terms of the
 * GNU General Public License.
 *
 * Written by Doug Thompson <norsk5@xmission.com>
 *
 * edac_device API implementation
 * 19 Jan 2007
 */

#include <linux/module.h>
#include <linux/types.h>
#include <linux/smp.h>
#include <linux/init.h>
#include <linux/sysctl.h>
#include <linux/highmem.h>
#include <linux/timer.h>
#include <linux/slab.h>
#include <linux/jiffies.h>
#include <linux/spinlock.h>
#include <linux/list.h>
#include <linux/ctype.h>
#include <linux/workqueue.h>
#include <asm/uaccess.h>
#include <asm/page.h>

#include "edac_core.h"
#include "edac_module.h"

/* lock for the list: 'edac_device_list', manipulation of this list
 * is protected by the 'device_ctls_mutex' lock
 */
static DEFINE_MUTEX(device_ctls_mutex);
static LIST_HEAD(edac_device_list);

#ifdef CONFIG_EDAC_DEBUG
static void edac_device_dump_device(struct edac_device_ctl_info *edac_dev)
{
	debugf3("\tedac_dev = %p dev_idx=%d \n", edac_dev, edac_dev->dev_idx);
	debugf4("\tedac_dev->edac_check = %p\n", edac_dev->edac_check);
	debugf3("\tdev = %p\n", edac_dev->dev);
	debugf3("\tmod_name:ctl_name = %s:%s\n",
		edac_dev->mod_name, edac_dev->ctl_name);
	debugf3("\tpvt_info = %p\n\n", edac_dev->pvt_info);
}
#endif				/* CONFIG_EDAC_DEBUG */


/*
 * edac_device_alloc_ctl_info()
 *	Allocate a new edac device control info structure
 *
 *	The control structure is allocated in complete chunk
 *	from the OS. It is in turn sub allocated to the
 *	various objects that compose the structure
 *
 *	The structure has a 'nr_instance' array within itself.
 *	Each instance represents a major component
 *		Example:  L1 cache and L2 cache are 2 instance components
 *
 *	Within each instance is an array of 'nr_blocks' blockoffsets
 */
struct edac_device_ctl_info *edac_device_alloc_ctl_info(
	unsigned sz_private,
	char *edac_device_name, unsigned nr_instances,
	char *edac_block_name, unsigned nr_blocks,
	unsigned offset_value,		/* zero, 1, or other based offset */
	struct edac_dev_sysfs_block_attribute *attrib_spec, unsigned nr_attrib,
	int device_index)
{
	struct edac_device_ctl_info *dev_ctl;
	struct edac_device_instance *dev_inst, *inst;
	struct edac_device_block *dev_blk, *blk_p, *blk;
	struct edac_dev_sysfs_block_attribute *dev_attrib, *attrib_p, *attrib;
	unsigned total_size;
	unsigned count;
	unsigned instance, block, attr;
	void *pvt, *p;
	int err;

	debugf4("%s() instances=%d blocks=%d\n",
		__func__, nr_instances, nr_blocks);

	/* Calculate the size of memory we need to allocate AND
	 * determine the offsets of the various item arrays
	 * (instance,block,attrib) from the start of an  allocated structure.
	 * We want the alignment of each item  (instance,block,attrib)
	 * to be at least as stringent as what the compiler would
	 * provide if we could simply hardcode everything into a single struct.
	 */
	p = NULL;
	dev_ctl = edac_align_ptr(&p, sizeof(*dev_ctl), 1);

	/* Calc the 'end' offset past end of ONE ctl_info structure
	 * which will become the start of the 'instance' array
	 */
	dev_inst = edac_align_ptr(&p, sizeof(*dev_inst), nr_instances);

	/* Calc the 'end' offset past the instance array within the ctl_info
	 * which will become the start of the block array
	 */
	count = nr_instances * nr_blocks;
	dev_blk = edac_align_ptr(&p, sizeof(*dev_blk), count);

	/* Calc the 'end' offset past the dev_blk array
	 * which will become the start of the attrib array, if any.
	 */
	/* calc how many nr_attrib we need */
	if (nr_attrib > 0)
		count *= nr_attrib;
	dev_attrib = edac_align_ptr(&p, sizeof(*dev_attrib), count);

<<<<<<< HEAD
		/* Calc the 'end' offset past the attributes array */
		pvt = edac_align_ptr(&dev_attrib[count], sz_private);
	} else {
		/* no attribute array specified */
		pvt = edac_align_ptr(dev_attrib, sz_private);
	}
=======
	/* Calc the 'end' offset past the attributes array */
	pvt = edac_align_ptr(&p, sz_private, 1);
>>>>>>> 0bf09e82

	/* 'pvt' now points to where the private data area is.
	 * At this point 'pvt' (like dev_inst,dev_blk and dev_attrib)
	 * is baselined at ZERO
	 */
	total_size = ((unsigned long)pvt) + sz_private;

	/* Allocate the amount of memory for the set of control structures */
	dev_ctl = kzalloc(total_size, GFP_KERNEL);
	if (dev_ctl == NULL)
		return NULL;

	/* Adjust pointers so they point within the actual memory we
	 * just allocated rather than an imaginary chunk of memory
	 * located at address 0.
	 * 'dev_ctl' points to REAL memory, while the others are
	 * ZERO based and thus need to be adjusted to point within
	 * the allocated memory.
	 */
	dev_inst = (struct edac_device_instance *)
		(((char *)dev_ctl) + ((unsigned long)dev_inst));
	dev_blk = (struct edac_device_block *)
		(((char *)dev_ctl) + ((unsigned long)dev_blk));
	dev_attrib = (struct edac_dev_sysfs_block_attribute *)
		(((char *)dev_ctl) + ((unsigned long)dev_attrib));
	pvt = sz_private ? (((char *)dev_ctl) + ((unsigned long)pvt)) : NULL;

	/* Begin storing the information into the control info structure */
	dev_ctl->dev_idx = device_index;
	dev_ctl->nr_instances = nr_instances;
	dev_ctl->instances = dev_inst;
	dev_ctl->pvt_info = pvt;

	/* Default logging of CEs and UEs */
	dev_ctl->log_ce = 1;
	dev_ctl->log_ue = 1;

	/* Name of this edac device */
	snprintf(dev_ctl->name,sizeof(dev_ctl->name),"%s",edac_device_name);

	debugf4("%s() edac_dev=%p next after end=%p\n",
		__func__, dev_ctl, pvt + sz_private );

	/* Initialize every Instance */
	for (instance = 0; instance < nr_instances; instance++) {
		inst = &dev_inst[instance];
		inst->ctl = dev_ctl;
		inst->nr_blocks = nr_blocks;
		blk_p = &dev_blk[instance * nr_blocks];
		inst->blocks = blk_p;

		/* name of this instance */
		snprintf(inst->name, sizeof(inst->name),
			 "%s%u", edac_device_name, instance);

		/* Initialize every block in each instance */
		for (block = 0; block < nr_blocks; block++) {
			blk = &blk_p[block];
			blk->instance = inst;
			snprintf(blk->name, sizeof(blk->name),
				 "%s%d", edac_block_name, block+offset_value);

			debugf4("%s() instance=%d inst_p=%p block=#%d "
				"block_p=%p name='%s'\n",
				__func__, instance, inst, block,
				blk, blk->name);

			/* if there are NO attributes OR no attribute pointer
			 * then continue on to next block iteration
			 */
			if ((nr_attrib == 0) || (attrib_spec == NULL))
				continue;

			/* setup the attribute array for this block */
			blk->nr_attribs = nr_attrib;
			attrib_p = &dev_attrib[block*nr_instances*nr_attrib];
			blk->block_attributes = attrib_p;

			debugf4("%s() THIS BLOCK_ATTRIB=%p\n",
				__func__, blk->block_attributes);

			/* Initialize every user specified attribute in this
			 * block with the data the caller passed in
			 * Each block gets its own copy of pointers,
			 * and its unique 'value'
			 */
			for (attr = 0; attr < nr_attrib; attr++) {
				attrib = &attrib_p[attr];

				/* populate the unique per attrib
				 * with the code pointers and info
				 */
				attrib->attr = attrib_spec[attr].attr;
				attrib->show = attrib_spec[attr].show;
				attrib->store = attrib_spec[attr].store;

				attrib->block = blk;	/* up link */

				debugf4("%s() alloc-attrib=%p attrib_name='%s' "
					"attrib-spec=%p spec-name=%s\n",
					__func__, attrib, attrib->attr.name,
					&attrib_spec[attr],
					attrib_spec[attr].attr.name
					);
			}
		}
	}

	/* Mark this instance as merely ALLOCATED */
	dev_ctl->op_state = OP_ALLOC;

	/*
	 * Initialize the 'root' kobj for the edac_device controller
	 */
	err = edac_device_register_sysfs_main_kobj(dev_ctl);
	if (err) {
		kfree(dev_ctl);
		return NULL;
	}

	/* at this point, the root kobj is valid, and in order to
	 * 'free' the object, then the function:
	 *	edac_device_unregister_sysfs_main_kobj() must be called
	 * which will perform kobj unregistration and the actual free
	 * will occur during the kobject callback operation
	 */

	return dev_ctl;
}
EXPORT_SYMBOL_GPL(edac_device_alloc_ctl_info);

/*
 * edac_device_free_ctl_info()
 *	frees the memory allocated by the edac_device_alloc_ctl_info()
 *	function
 */
void edac_device_free_ctl_info(struct edac_device_ctl_info *ctl_info)
{
	edac_device_unregister_sysfs_main_kobj(ctl_info);
}
EXPORT_SYMBOL_GPL(edac_device_free_ctl_info);

/*
 * find_edac_device_by_dev
 *	scans the edac_device list for a specific 'struct device *'
 *
 *	lock to be held prior to call:	device_ctls_mutex
 *
 *	Return:
 *		pointer to control structure managing 'dev'
 *		NULL if not found on list
 */
static struct edac_device_ctl_info *find_edac_device_by_dev(struct device *dev)
{
	struct edac_device_ctl_info *edac_dev;
	struct list_head *item;

	debugf0("%s()\n", __func__);

	list_for_each(item, &edac_device_list) {
		edac_dev = list_entry(item, struct edac_device_ctl_info, link);

		if (edac_dev->dev == dev)
			return edac_dev;
	}

	return NULL;
}

/*
 * add_edac_dev_to_global_list
 *	Before calling this function, caller must
 *	assign a unique value to edac_dev->dev_idx.
 *
 *	lock to be held prior to call:	device_ctls_mutex
 *
 *	Return:
 *		0 on success
 *		1 on failure.
 */
static int add_edac_dev_to_global_list(struct edac_device_ctl_info *edac_dev)
{
	struct list_head *item, *insert_before;
	struct edac_device_ctl_info *rover;

	insert_before = &edac_device_list;

	/* Determine if already on the list */
	rover = find_edac_device_by_dev(edac_dev->dev);
	if (unlikely(rover != NULL))
		goto fail0;

	/* Insert in ascending order by 'dev_idx', so find position */
	list_for_each(item, &edac_device_list) {
		rover = list_entry(item, struct edac_device_ctl_info, link);

		if (rover->dev_idx >= edac_dev->dev_idx) {
			if (unlikely(rover->dev_idx == edac_dev->dev_idx))
				goto fail1;

			insert_before = item;
			break;
		}
	}

	list_add_tail_rcu(&edac_dev->link, insert_before);
	return 0;

fail0:
	edac_printk(KERN_WARNING, EDAC_MC,
			"%s (%s) %s %s already assigned %d\n",
			dev_name(rover->dev), edac_dev_name(rover),
			rover->mod_name, rover->ctl_name, rover->dev_idx);
	return 1;

fail1:
	edac_printk(KERN_WARNING, EDAC_MC,
			"bug in low-level driver: attempt to assign\n"
			"    duplicate dev_idx %d in %s()\n", rover->dev_idx,
			__func__);
	return 1;
}

/*
 * del_edac_device_from_global_list
 */
static void del_edac_device_from_global_list(struct edac_device_ctl_info
						*edac_device)
{
	list_del_rcu(&edac_device->link);

	/* these are for safe removal of devices from global list while
	 * NMI handlers may be traversing list
	 */
	synchronize_rcu();
	INIT_LIST_HEAD(&edac_device->link);
}

/*
 * edac_device_workq_function
 *	performs the operation scheduled by a workq request
 *
 *	this workq is embedded within an edac_device_ctl_info
 *	structure, that needs to be polled for possible error events.
 *
 *	This operation is to acquire the list mutex lock
 *	(thus preventing insertation or deletion)
 *	and then call the device's poll function IFF this device is
 *	running polled and there is a poll function defined.
 */
static void edac_device_workq_function(struct work_struct *work_req)
{
	struct delayed_work *d_work = to_delayed_work(work_req);
	struct edac_device_ctl_info *edac_dev = to_edac_device_ctl_work(d_work);

	mutex_lock(&device_ctls_mutex);

	/* If we are being removed, bail out immediately */
	if (edac_dev->op_state == OP_OFFLINE) {
		mutex_unlock(&device_ctls_mutex);
		return;
	}

	/* Only poll controllers that are running polled and have a check */
	if ((edac_dev->op_state == OP_RUNNING_POLL) &&
		(edac_dev->edac_check != NULL)) {
			edac_dev->edac_check(edac_dev);
	}

	mutex_unlock(&device_ctls_mutex);

	/* Reschedule the workq for the next time period to start again
	 * if the number of msec is for 1 sec, then adjust to the next
	 * whole one second to save timers firing all over the period
	 * between integral seconds
	 */
	if (edac_dev->poll_msec == 1000)
		queue_delayed_work(edac_workqueue, &edac_dev->work,
				round_jiffies_relative(edac_dev->delay));
	else
		queue_delayed_work(edac_workqueue, &edac_dev->work,
				edac_dev->delay);
}

/*
 * edac_device_workq_setup
 *	initialize a workq item for this edac_device instance
 *	passing in the new delay period in msec
 */
void edac_device_workq_setup(struct edac_device_ctl_info *edac_dev,
				unsigned msec)
{
	debugf0("%s()\n", __func__);

	/* take the arg 'msec' and set it into the control structure
	 * to used in the time period calculation
	 * then calc the number of jiffies that represents
	 */
	edac_dev->poll_msec = msec;
	edac_dev->delay = msecs_to_jiffies(msec);

	INIT_DELAYED_WORK(&edac_dev->work, edac_device_workq_function);

	/* optimize here for the 1 second case, which will be normal value, to
	 * fire ON the 1 second time event. This helps reduce all sorts of
	 * timers firing on sub-second basis, while they are happy
	 * to fire together on the 1 second exactly
	 */
	if (edac_dev->poll_msec == 1000)
		queue_delayed_work(edac_workqueue, &edac_dev->work,
				round_jiffies_relative(edac_dev->delay));
	else
		queue_delayed_work(edac_workqueue, &edac_dev->work,
				edac_dev->delay);
}

/*
 * edac_device_workq_teardown
 *	stop the workq processing on this edac_dev
 */
void edac_device_workq_teardown(struct edac_device_ctl_info *edac_dev)
{
	int status;

	status = cancel_delayed_work(&edac_dev->work);
	if (status == 0) {
		/* workq instance might be running, wait for it */
		flush_workqueue(edac_workqueue);
	}
}

/*
 * edac_device_reset_delay_period
 *
 *	need to stop any outstanding workq queued up at this time
 *	because we will be resetting the sleep time.
 *	Then restart the workq on the new delay
 */
void edac_device_reset_delay_period(struct edac_device_ctl_info *edac_dev,
					unsigned long value)
{
	/* cancel the current workq request, without the mutex lock */
	edac_device_workq_teardown(edac_dev);

	/* acquire the mutex before doing the workq setup */
	mutex_lock(&device_ctls_mutex);

	/* restart the workq request, with new delay value */
	edac_device_workq_setup(edac_dev, value);

	mutex_unlock(&device_ctls_mutex);
}

/*
 * edac_device_alloc_index: Allocate a unique device index number
 *
 * Return:
 *	allocated index number
 */
int edac_device_alloc_index(void)
{
	static atomic_t device_indexes = ATOMIC_INIT(0);

	return atomic_inc_return(&device_indexes) - 1;
}
EXPORT_SYMBOL_GPL(edac_device_alloc_index);

/**
 * edac_device_add_device: Insert the 'edac_dev' structure into the
 * edac_device global list and create sysfs entries associated with
 * edac_device structure.
 * @edac_device: pointer to the edac_device structure to be added to the list
 * 'edac_device' structure.
 *
 * Return:
 *	0	Success
 *	!0	Failure
 */
int edac_device_add_device(struct edac_device_ctl_info *edac_dev)
{
	debugf0("%s()\n", __func__);

#ifdef CONFIG_EDAC_DEBUG
	if (edac_debug_level >= 3)
		edac_device_dump_device(edac_dev);
#endif
	mutex_lock(&device_ctls_mutex);

	if (add_edac_dev_to_global_list(edac_dev))
		goto fail0;

	/* set load time so that error rate can be tracked */
	edac_dev->start_time = jiffies;

	/* create this instance's sysfs entries */
	if (edac_device_create_sysfs(edac_dev)) {
		edac_device_printk(edac_dev, KERN_WARNING,
					"failed to create sysfs device\n");
		goto fail1;
	}

	/* If there IS a check routine, then we are running POLLED */
	if (edac_dev->edac_check != NULL) {
		/* This instance is NOW RUNNING */
		edac_dev->op_state = OP_RUNNING_POLL;

		/*
		 * enable workq processing on this instance,
		 * default = 1000 msec
		 */
		edac_device_workq_setup(edac_dev, 1000);
	} else {
		edac_dev->op_state = OP_RUNNING_INTERRUPT;
	}

	/* Report action taken */
	edac_device_printk(edac_dev, KERN_INFO,
				"Giving out device to module '%s' controller "
				"'%s': DEV '%s' (%s)\n",
				edac_dev->mod_name,
				edac_dev->ctl_name,
				edac_dev_name(edac_dev),
				edac_op_state_to_string(edac_dev->op_state));

	mutex_unlock(&device_ctls_mutex);
	return 0;

fail1:
	/* Some error, so remove the entry from the lsit */
	del_edac_device_from_global_list(edac_dev);

fail0:
	mutex_unlock(&device_ctls_mutex);
	return 1;
}
EXPORT_SYMBOL_GPL(edac_device_add_device);

/**
 * edac_device_del_device:
 *	Remove sysfs entries for specified edac_device structure and
 *	then remove edac_device structure from global list
 *
 * @dev:
 *	Pointer to 'struct device' representing edac_device
 *	structure to remove.
 *
 * Return:
 *	Pointer to removed edac_device structure,
 *	OR NULL if device not found.
 */
struct edac_device_ctl_info *edac_device_del_device(struct device *dev)
{
	struct edac_device_ctl_info *edac_dev;

	debugf0("%s()\n", __func__);

	mutex_lock(&device_ctls_mutex);

	/* Find the structure on the list, if not there, then leave */
	edac_dev = find_edac_device_by_dev(dev);
	if (edac_dev == NULL) {
		mutex_unlock(&device_ctls_mutex);
		return NULL;
	}

	/* mark this instance as OFFLINE */
	edac_dev->op_state = OP_OFFLINE;

	/* deregister from global list */
	del_edac_device_from_global_list(edac_dev);

	mutex_unlock(&device_ctls_mutex);

	/* clear workq processing on this instance */
	edac_device_workq_teardown(edac_dev);

	/* Tear down the sysfs entries for this instance */
	edac_device_remove_sysfs(edac_dev);

	edac_printk(KERN_INFO, EDAC_MC,
		"Removed device %d for %s %s: DEV %s\n",
		edac_dev->dev_idx,
		edac_dev->mod_name, edac_dev->ctl_name, edac_dev_name(edac_dev));

	return edac_dev;
}
EXPORT_SYMBOL_GPL(edac_device_del_device);

static inline int edac_device_get_log_ce(struct edac_device_ctl_info *edac_dev)
{
	return edac_dev->log_ce;
}

static inline int edac_device_get_log_ue(struct edac_device_ctl_info *edac_dev)
{
	return edac_dev->log_ue;
}

static inline int edac_device_get_panic_on_ue(struct edac_device_ctl_info
					*edac_dev)
{
	return edac_dev->panic_on_ue;
}

/*
 * edac_device_handle_ce
 *	perform a common output and handling of an 'edac_dev' CE event
 */
void edac_device_handle_ce(struct edac_device_ctl_info *edac_dev,
			int inst_nr, int block_nr, const char *msg)
{
	struct edac_device_instance *instance;
	struct edac_device_block *block = NULL;

	if ((inst_nr >= edac_dev->nr_instances) || (inst_nr < 0)) {
		edac_device_printk(edac_dev, KERN_ERR,
				"INTERNAL ERROR: 'instance' out of range "
				"(%d >= %d)\n", inst_nr,
				edac_dev->nr_instances);
		return;
	}

	instance = edac_dev->instances + inst_nr;

	if ((block_nr >= instance->nr_blocks) || (block_nr < 0)) {
		edac_device_printk(edac_dev, KERN_ERR,
				"INTERNAL ERROR: instance %d 'block' "
				"out of range (%d >= %d)\n",
				inst_nr, block_nr,
				instance->nr_blocks);
		return;
	}

	if (instance->nr_blocks > 0) {
		block = instance->blocks + block_nr;
		block->counters.ce_count++;
	}

	/* Propagate the count up the 'totals' tree */
	instance->counters.ce_count++;
	edac_dev->counters.ce_count++;

	if (edac_device_get_log_ce(edac_dev))
		edac_device_printk(edac_dev, KERN_WARNING,
				"CE: %s instance: %s block: %s '%s'\n",
				edac_dev->ctl_name, instance->name,
				block ? block->name : "N/A", msg);
}
EXPORT_SYMBOL_GPL(edac_device_handle_ce);

/*
 * edac_device_handle_ue
 *	perform a common output and handling of an 'edac_dev' UE event
 */
void edac_device_handle_ue(struct edac_device_ctl_info *edac_dev,
			int inst_nr, int block_nr, const char *msg)
{
	struct edac_device_instance *instance;
	struct edac_device_block *block = NULL;

	if ((inst_nr >= edac_dev->nr_instances) || (inst_nr < 0)) {
		edac_device_printk(edac_dev, KERN_ERR,
				"INTERNAL ERROR: 'instance' out of range "
				"(%d >= %d)\n", inst_nr,
				edac_dev->nr_instances);
		return;
	}

	instance = edac_dev->instances + inst_nr;

	if ((block_nr >= instance->nr_blocks) || (block_nr < 0)) {
		edac_device_printk(edac_dev, KERN_ERR,
				"INTERNAL ERROR: instance %d 'block' "
				"out of range (%d >= %d)\n",
				inst_nr, block_nr,
				instance->nr_blocks);
		return;
	}

	if (instance->nr_blocks > 0) {
		block = instance->blocks + block_nr;
		block->counters.ue_count++;
	}

	/* Propagate the count up the 'totals' tree */
	instance->counters.ue_count++;
	edac_dev->counters.ue_count++;

	if (edac_device_get_log_ue(edac_dev))
		edac_device_printk(edac_dev, KERN_EMERG,
				"UE: %s instance: %s block: %s '%s'\n",
				edac_dev->ctl_name, instance->name,
				block ? block->name : "N/A", msg);

	if (edac_device_get_panic_on_ue(edac_dev))
		panic("EDAC %s: UE instance: %s block %s '%s'\n",
			edac_dev->ctl_name, instance->name,
			block ? block->name : "N/A", msg);
}
EXPORT_SYMBOL_GPL(edac_device_handle_ue);<|MERGE_RESOLUTION|>--- conflicted
+++ resolved
@@ -114,17 +114,8 @@
 		count *= nr_attrib;
 	dev_attrib = edac_align_ptr(&p, sizeof(*dev_attrib), count);
 
-<<<<<<< HEAD
-		/* Calc the 'end' offset past the attributes array */
-		pvt = edac_align_ptr(&dev_attrib[count], sz_private);
-	} else {
-		/* no attribute array specified */
-		pvt = edac_align_ptr(dev_attrib, sz_private);
-	}
-=======
 	/* Calc the 'end' offset past the attributes array */
 	pvt = edac_align_ptr(&p, sz_private, 1);
->>>>>>> 0bf09e82
 
 	/* 'pvt' now points to where the private data area is.
 	 * At this point 'pvt' (like dev_inst,dev_blk and dev_attrib)
