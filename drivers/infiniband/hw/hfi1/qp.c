--- conflicted
+++ resolved
@@ -742,11 +742,8 @@
 		iowait_wakeup,
 		iowait_sdma_drained,
 		hfi1_init_priority);
-<<<<<<< HEAD
-=======
 	/* Init to a value to start the running average correctly */
 	priv->s_running_pkt_size = piothreshold / 2;
->>>>>>> 0ecfebd2
 	return priv;
 }
 
