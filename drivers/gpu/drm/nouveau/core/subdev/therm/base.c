--- conflicted
+++ resolved
@@ -97,7 +97,6 @@
 	int duty = -1;
 
 	spin_lock_irqsave(&priv->lock, flags);
-	nv_debug(therm, "FAN speed check\n");
 	if (mode < 0)
 		mode = priv->mode;
 	priv->mode = mode;
@@ -127,17 +126,11 @@
 	case NOUVEAU_THERM_CTRL_NONE:
 	default:
 		ptimer->alarm_cancel(ptimer, &priv->alarm);
-<<<<<<< HEAD
-		goto done;
-=======
 		poll = false;
->>>>>>> d8ec26d7
 	}
 
 	if (list_empty(&priv->alarm.head) && poll)
 		ptimer->alarm(ptimer, 1000000000ULL, &priv->alarm);
-	else if (!list_empty(&priv->alarm.head))
-		nv_debug(therm, "therm fan alarm list is not empty\n");
 	spin_unlock_irqrestore(&priv->lock, flags);
 
 	if (duty >= 0) {
