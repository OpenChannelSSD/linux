--- conflicted
+++ resolved
@@ -976,8 +976,6 @@
 	} while (0)
 #define MVM_DEBUGFS_ADD_FILE(name, parent, mode) \
 	MVM_DEBUGFS_ADD_FILE_ALIAS(#name, name, parent, mode)
-<<<<<<< HEAD
-=======
 
 static ssize_t
 iwl_dbgfs_prph_reg_read(struct file *file,
@@ -1021,7 +1019,6 @@
 }
 
 MVM_DEBUGFS_READ_WRITE_FILE_OPS(prph_reg, 64);
->>>>>>> 4e3b3bcd
 
 /* Device wide debugfs entries */
 MVM_DEBUGFS_WRITE_FILE_OPS(tx_flush, 16);
@@ -1069,10 +1066,7 @@
 	MVM_DEBUGFS_ADD_FILE(fw_nmi, mvm->debugfs_dir, S_IWUSR);
 	MVM_DEBUGFS_ADD_FILE(scan_ant_rxchain, mvm->debugfs_dir,
 			     S_IWUSR | S_IRUSR);
-<<<<<<< HEAD
-=======
 	MVM_DEBUGFS_ADD_FILE(prph_reg, mvm->debugfs_dir, S_IWUSR | S_IRUSR);
->>>>>>> 4e3b3bcd
 	MVM_DEBUGFS_ADD_FILE(d0i3_refs, mvm->debugfs_dir, S_IRUSR | S_IWUSR);
 
 #ifdef CONFIG_IWLWIFI_BCAST_FILTERING
