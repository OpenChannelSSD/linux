--- conflicted
+++ resolved
@@ -499,7 +499,6 @@
 	ti_pipe3_disable_refclk(phy);
 err1:
 	spin_unlock_irqrestore(&phy->lock, flags);
-<<<<<<< HEAD
 	return ret;
 }
 
@@ -541,49 +540,6 @@
 	return ret;
 }
 
-=======
-	return ret;
-}
-
-static void ti_pipe3_disable_clocks(struct ti_pipe3 *phy)
-{
-	unsigned long flags;
-
-	spin_lock_irqsave(&phy->lock, flags);
-	if (!phy->enabled) {
-		spin_unlock_irqrestore(&phy->lock, flags);
-		return;
-	}
-
-	if (!IS_ERR(phy->wkupclk))
-		clk_disable_unprepare(phy->wkupclk);
-	/* Don't disable refclk for SATA PHY due to Errata i783 */
-	if (!of_device_is_compatible(phy->dev->of_node, "ti,phy-pipe3-sata"))
-		ti_pipe3_disable_refclk(phy);
-	if (!IS_ERR(phy->div_clk))
-		clk_disable_unprepare(phy->div_clk);
-	phy->enabled = false;
-	spin_unlock_irqrestore(&phy->lock, flags);
-}
-
-static int ti_pipe3_runtime_suspend(struct device *dev)
-{
-	struct ti_pipe3	*phy = dev_get_drvdata(dev);
-
-	ti_pipe3_disable_clocks(phy);
-	return 0;
-}
-
-static int ti_pipe3_runtime_resume(struct device *dev)
-{
-	struct ti_pipe3	*phy = dev_get_drvdata(dev);
-	int ret = 0;
-
-	ret = ti_pipe3_enable_clocks(phy);
-	return ret;
-}
-
->>>>>>> d525211f
 static int ti_pipe3_suspend(struct device *dev)
 {
 	struct ti_pipe3	*phy = dev_get_drvdata(dev);
