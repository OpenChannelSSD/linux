--- conflicted
+++ resolved
@@ -9,11 +9,7 @@
 #include <linux/mm.h>
 #include <linux/device.h>
 #include <linux/dma-mapping.h>
-<<<<<<< HEAD
-#include <asm/io.h>
-=======
 #include <asm/cacheflush.h>
->>>>>>> 6574612f
 
 void *dma_alloc_coherent(struct device *dev, size_t size,
 			   dma_addr_t *dma_handle, gfp_t gfp)
@@ -39,11 +35,6 @@
 	free_pages((unsigned long)vaddr, get_order(size));
 }
 
-<<<<<<< HEAD
-void dma_sync_single_for_cpu(struct device *dev, dma_addr_t handle, size_t size, enum dma_data_direction dir)
-{
-}
-=======
 void dma_sync_single_for_device(struct device *dev, dma_addr_t handle,
 				size_t size, enum dma_data_direction dir)
 {
@@ -79,5 +70,4 @@
 	dma_sync_single_for_device(dev, handle, size, dir);
 	return handle;
 }
-EXPORT_SYMBOL(dma_map_page);
->>>>>>> 6574612f
+EXPORT_SYMBOL(dma_map_page);