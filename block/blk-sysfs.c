/*
 * Functions related to sysfs handling
 */
#include <linux/kernel.h>
#include <linux/module.h>
#include <linux/bio.h>
#include <linux/blkdev.h>
#include <linux/blktrace_api.h>

#include "blk.h"

struct queue_sysfs_entry {
	struct attribute attr;
	ssize_t (*show)(struct request_queue *, char *);
	ssize_t (*store)(struct request_queue *, const char *, size_t);
};

static ssize_t
queue_var_show(unsigned int var, char *page)
{
	return sprintf(page, "%d\n", var);
}

static ssize_t
queue_var_store(unsigned long *var, const char *page, size_t count)
{
	char *p = (char *) page;

	*var = simple_strtoul(p, &p, 10);
	return count;
}

static ssize_t queue_requests_show(struct request_queue *q, char *page)
{
	return queue_var_show(q->nr_requests, (page));
}

static ssize_t
queue_requests_store(struct request_queue *q, const char *page, size_t count)
{
	struct request_list *rl = &q->rq;
	unsigned long nr;
	int ret = queue_var_store(&nr, page, count);
	if (nr < BLKDEV_MIN_RQ)
		nr = BLKDEV_MIN_RQ;

	spin_lock_irq(q->queue_lock);
	q->nr_requests = nr;
	blk_queue_congestion_threshold(q);

	if (rl->count[BLK_RW_SYNC] >= queue_congestion_on_threshold(q))
		blk_set_queue_congested(q, BLK_RW_SYNC);
	else if (rl->count[BLK_RW_SYNC] < queue_congestion_off_threshold(q))
		blk_clear_queue_congested(q, BLK_RW_SYNC);

	if (rl->count[BLK_RW_ASYNC] >= queue_congestion_on_threshold(q))
		blk_set_queue_congested(q, BLK_RW_ASYNC);
	else if (rl->count[BLK_RW_ASYNC] < queue_congestion_off_threshold(q))
		blk_clear_queue_congested(q, BLK_RW_ASYNC);

	if (rl->count[BLK_RW_SYNC] >= q->nr_requests) {
		blk_set_queue_full(q, BLK_RW_SYNC);
	} else if (rl->count[BLK_RW_SYNC]+1 <= q->nr_requests) {
		blk_clear_queue_full(q, BLK_RW_SYNC);
		wake_up(&rl->wait[BLK_RW_SYNC]);
	}

	if (rl->count[BLK_RW_ASYNC] >= q->nr_requests) {
		blk_set_queue_full(q, BLK_RW_ASYNC);
	} else if (rl->count[BLK_RW_ASYNC]+1 <= q->nr_requests) {
		blk_clear_queue_full(q, BLK_RW_ASYNC);
		wake_up(&rl->wait[BLK_RW_ASYNC]);
	}
	spin_unlock_irq(q->queue_lock);
	return ret;
}

static ssize_t queue_ra_show(struct request_queue *q, char *page)
{
	int ra_kb = q->backing_dev_info.ra_pages << (PAGE_CACHE_SHIFT - 10);

	return queue_var_show(ra_kb, (page));
}

static ssize_t
queue_ra_store(struct request_queue *q, const char *page, size_t count)
{
	unsigned long ra_kb;
	ssize_t ret = queue_var_store(&ra_kb, page, count);

	q->backing_dev_info.ra_pages = ra_kb >> (PAGE_CACHE_SHIFT - 10);

	return ret;
}

static ssize_t queue_max_sectors_show(struct request_queue *q, char *page)
{
	int max_sectors_kb = queue_max_sectors(q) >> 1;

	return queue_var_show(max_sectors_kb, (page));
}

static ssize_t queue_logical_block_size_show(struct request_queue *q, char *page)
{
	return queue_var_show(queue_logical_block_size(q), page);
}

static ssize_t queue_physical_block_size_show(struct request_queue *q, char *page)
{
	return queue_var_show(queue_physical_block_size(q), page);
}

static ssize_t queue_io_min_show(struct request_queue *q, char *page)
{
	return queue_var_show(queue_io_min(q), page);
}

static ssize_t queue_io_opt_show(struct request_queue *q, char *page)
{
	return queue_var_show(queue_io_opt(q), page);
}

static ssize_t
queue_max_sectors_store(struct request_queue *q, const char *page, size_t count)
{
	unsigned long max_sectors_kb,
		max_hw_sectors_kb = queue_max_hw_sectors(q) >> 1,
			page_kb = 1 << (PAGE_CACHE_SHIFT - 10);
	ssize_t ret = queue_var_store(&max_sectors_kb, page, count);

	if (max_sectors_kb > max_hw_sectors_kb || max_sectors_kb < page_kb)
		return -EINVAL;

	spin_lock_irq(q->queue_lock);
	blk_queue_max_sectors(q, max_sectors_kb << 1);
	spin_unlock_irq(q->queue_lock);

	return ret;
}

static ssize_t queue_max_hw_sectors_show(struct request_queue *q, char *page)
{
	int max_hw_sectors_kb = queue_max_hw_sectors(q) >> 1;

	return queue_var_show(max_hw_sectors_kb, (page));
}

static ssize_t queue_nonrot_show(struct request_queue *q, char *page)
{
	return queue_var_show(!blk_queue_nonrot(q), page);
}

static ssize_t queue_nonrot_store(struct request_queue *q, const char *page,
				  size_t count)
{
	unsigned long nm;
	ssize_t ret = queue_var_store(&nm, page, count);

	spin_lock_irq(q->queue_lock);
	if (nm)
		queue_flag_clear(QUEUE_FLAG_NONROT, q);
	else
		queue_flag_set(QUEUE_FLAG_NONROT, q);
	spin_unlock_irq(q->queue_lock);

	return ret;
}

static ssize_t queue_nomerges_show(struct request_queue *q, char *page)
{
	return queue_var_show(blk_queue_nomerges(q), page);
}

static ssize_t queue_nomerges_store(struct request_queue *q, const char *page,
				    size_t count)
{
	unsigned long nm;
	ssize_t ret = queue_var_store(&nm, page, count);

	spin_lock_irq(q->queue_lock);
	if (nm)
		queue_flag_set(QUEUE_FLAG_NOMERGES, q);
	else
		queue_flag_clear(QUEUE_FLAG_NOMERGES, q);
	spin_unlock_irq(q->queue_lock);

	return ret;
}

static ssize_t queue_rq_affinity_show(struct request_queue *q, char *page)
{
	unsigned int set = test_bit(QUEUE_FLAG_SAME_COMP, &q->queue_flags);

	return queue_var_show(set != 0, page);
}

static ssize_t
queue_rq_affinity_store(struct request_queue *q, const char *page, size_t count)
{
	ssize_t ret = -EINVAL;
#if defined(CONFIG_USE_GENERIC_SMP_HELPERS)
	unsigned long val;

	ret = queue_var_store(&val, page, count);
	spin_lock_irq(q->queue_lock);
	if (val)
		queue_flag_set(QUEUE_FLAG_SAME_COMP, q);
	else
		queue_flag_clear(QUEUE_FLAG_SAME_COMP,  q);
	spin_unlock_irq(q->queue_lock);
#endif
	return ret;
}

static ssize_t queue_iostats_show(struct request_queue *q, char *page)
{
	return queue_var_show(blk_queue_io_stat(q), page);
}

static ssize_t queue_iostats_store(struct request_queue *q, const char *page,
				   size_t count)
{
	unsigned long stats;
	ssize_t ret = queue_var_store(&stats, page, count);

	spin_lock_irq(q->queue_lock);
	if (stats)
		queue_flag_set(QUEUE_FLAG_IO_STAT, q);
	else
		queue_flag_clear(QUEUE_FLAG_IO_STAT, q);
	spin_unlock_irq(q->queue_lock);

	return ret;
}

static struct queue_sysfs_entry queue_requests_entry = {
	.attr = {.name = "nr_requests", .mode = S_IRUGO | S_IWUSR },
	.show = queue_requests_show,
	.store = queue_requests_store,
};

static struct queue_sysfs_entry queue_ra_entry = {
	.attr = {.name = "read_ahead_kb", .mode = S_IRUGO | S_IWUSR },
	.show = queue_ra_show,
	.store = queue_ra_store,
};

static struct queue_sysfs_entry queue_max_sectors_entry = {
	.attr = {.name = "max_sectors_kb", .mode = S_IRUGO | S_IWUSR },
	.show = queue_max_sectors_show,
	.store = queue_max_sectors_store,
};

static struct queue_sysfs_entry queue_max_hw_sectors_entry = {
	.attr = {.name = "max_hw_sectors_kb", .mode = S_IRUGO },
	.show = queue_max_hw_sectors_show,
};

static struct queue_sysfs_entry queue_iosched_entry = {
	.attr = {.name = "scheduler", .mode = S_IRUGO | S_IWUSR },
	.show = elv_iosched_show,
	.store = elv_iosched_store,
};

static struct queue_sysfs_entry queue_hw_sector_size_entry = {
	.attr = {.name = "hw_sector_size", .mode = S_IRUGO },
	.show = queue_logical_block_size_show,
};

static struct queue_sysfs_entry queue_logical_block_size_entry = {
	.attr = {.name = "logical_block_size", .mode = S_IRUGO },
	.show = queue_logical_block_size_show,
};

static struct queue_sysfs_entry queue_physical_block_size_entry = {
	.attr = {.name = "physical_block_size", .mode = S_IRUGO },
	.show = queue_physical_block_size_show,
};

static struct queue_sysfs_entry queue_io_min_entry = {
	.attr = {.name = "minimum_io_size", .mode = S_IRUGO },
	.show = queue_io_min_show,
};

static struct queue_sysfs_entry queue_io_opt_entry = {
	.attr = {.name = "optimal_io_size", .mode = S_IRUGO },
	.show = queue_io_opt_show,
};

static struct queue_sysfs_entry queue_nonrot_entry = {
	.attr = {.name = "rotational", .mode = S_IRUGO | S_IWUSR },
	.show = queue_nonrot_show,
	.store = queue_nonrot_store,
};

static struct queue_sysfs_entry queue_nomerges_entry = {
	.attr = {.name = "nomerges", .mode = S_IRUGO | S_IWUSR },
	.show = queue_nomerges_show,
	.store = queue_nomerges_store,
};

static struct queue_sysfs_entry queue_rq_affinity_entry = {
	.attr = {.name = "rq_affinity", .mode = S_IRUGO | S_IWUSR },
	.show = queue_rq_affinity_show,
	.store = queue_rq_affinity_store,
};

static struct queue_sysfs_entry queue_iostats_entry = {
	.attr = {.name = "iostats", .mode = S_IRUGO | S_IWUSR },
	.show = queue_iostats_show,
	.store = queue_iostats_store,
};

static struct attribute *default_attrs[] = {
	&queue_requests_entry.attr,
	&queue_ra_entry.attr,
	&queue_max_hw_sectors_entry.attr,
	&queue_max_sectors_entry.attr,
	&queue_iosched_entry.attr,
	&queue_hw_sector_size_entry.attr,
	&queue_logical_block_size_entry.attr,
	&queue_physical_block_size_entry.attr,
	&queue_io_min_entry.attr,
	&queue_io_opt_entry.attr,
	&queue_nonrot_entry.attr,
	&queue_nomerges_entry.attr,
	&queue_rq_affinity_entry.attr,
	&queue_iostats_entry.attr,
	NULL,
};

#define to_queue(atr) container_of((atr), struct queue_sysfs_entry, attr)

static ssize_t
queue_attr_show(struct kobject *kobj, struct attribute *attr, char *page)
{
	struct queue_sysfs_entry *entry = to_queue(attr);
	struct request_queue *q =
		container_of(kobj, struct request_queue, kobj);
	ssize_t res;

	if (!entry->show)
		return -EIO;
	mutex_lock(&q->sysfs_lock);
	if (test_bit(QUEUE_FLAG_DEAD, &q->queue_flags)) {
		mutex_unlock(&q->sysfs_lock);
		return -ENOENT;
	}
	res = entry->show(q, page);
	mutex_unlock(&q->sysfs_lock);
	return res;
}

static ssize_t
queue_attr_store(struct kobject *kobj, struct attribute *attr,
		    const char *page, size_t length)
{
	struct queue_sysfs_entry *entry = to_queue(attr);
	struct request_queue *q;
	ssize_t res;

	if (!entry->store)
		return -EIO;

	q = container_of(kobj, struct request_queue, kobj);
	mutex_lock(&q->sysfs_lock);
	if (test_bit(QUEUE_FLAG_DEAD, &q->queue_flags)) {
		mutex_unlock(&q->sysfs_lock);
		return -ENOENT;
	}
	res = entry->store(q, page, length);
	mutex_unlock(&q->sysfs_lock);
	return res;
}

/**
 * blk_cleanup_queue: - release a &struct request_queue when it is no longer needed
 * @kobj:    the kobj belonging of the request queue to be released
 *
 * Description:
 *     blk_cleanup_queue is the pair to blk_init_queue() or
 *     blk_queue_make_request().  It should be called when a request queue is
 *     being released; typically when a block device is being de-registered.
 *     Currently, its primary task it to free all the &struct request
 *     structures that were allocated to the queue and the queue itself.
 *
 * Caveat:
 *     Hopefully the low level driver will have finished any
 *     outstanding requests first...
 **/
static void blk_release_queue(struct kobject *kobj)
{
	struct request_queue *q =
		container_of(kobj, struct request_queue, kobj);
	struct request_list *rl = &q->rq;

	blk_sync_queue(q);

	if (rl->rq_pool)
		mempool_destroy(rl->rq_pool);

	if (q->queue_tags)
		__blk_queue_free_tags(q);

	blk_trace_shutdown(q);

	bdi_destroy(&q->backing_dev_info);
	kmem_cache_free(blk_requestq_cachep, q);
}

static struct sysfs_ops queue_sysfs_ops = {
	.show	= queue_attr_show,
	.store	= queue_attr_store,
};

struct kobj_type blk_queue_ktype = {
	.sysfs_ops	= &queue_sysfs_ops,
	.default_attrs	= default_attrs,
	.release	= blk_release_queue,
};

int blk_register_queue(struct gendisk *disk)
{
	int ret;
	struct device *dev = disk_to_dev(disk);

	struct request_queue *q = disk->queue;

	if (WARN_ON(!q))
		return -ENXIO;

<<<<<<< HEAD
	ret = blk_trace_init_sysfs(dev);
	if (ret)
		return ret;

	if (!q->request_fn)
		return 0;

	ret = kobject_add(&q->kobj, kobject_get(&dev->kobj),
=======
	ret = kobject_add(&q->kobj, kobject_get(&disk_to_dev(disk)->kobj),
>>>>>>> b0fd271d
			  "%s", "queue");
	if (ret < 0)
		return ret;

	kobject_uevent(&q->kobj, KOBJ_ADD);

	if (!q->request_fn)
		return 0;

	ret = elv_register_queue(q);
	if (ret) {
		kobject_uevent(&q->kobj, KOBJ_REMOVE);
		kobject_del(&q->kobj);
		return ret;
	}

	return 0;
}

void blk_unregister_queue(struct gendisk *disk)
{
	struct request_queue *q = disk->queue;

	if (WARN_ON(!q))
		return;

	if (q->request_fn) {
		elv_unregister_queue(q);

		kobject_uevent(&q->kobj, KOBJ_REMOVE);
		kobject_del(&q->kobj);
		kobject_put(&disk_to_dev(disk)->kobj);
	}
}<|MERGE_RESOLUTION|>--- conflicted
+++ resolved
@@ -429,19 +429,11 @@
 	if (WARN_ON(!q))
 		return -ENXIO;
 
-<<<<<<< HEAD
 	ret = blk_trace_init_sysfs(dev);
 	if (ret)
 		return ret;
 
-	if (!q->request_fn)
-		return 0;
-
-	ret = kobject_add(&q->kobj, kobject_get(&dev->kobj),
-=======
-	ret = kobject_add(&q->kobj, kobject_get(&disk_to_dev(disk)->kobj),
->>>>>>> b0fd271d
-			  "%s", "queue");
+	ret = kobject_add(&q->kobj, kobject_get(&dev->kobj), "%s", "queue");
 	if (ret < 0)
 		return ret;
 
